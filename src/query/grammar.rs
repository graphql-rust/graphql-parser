use combine::{parser, ParseResult, Parser};
use combine::combinator::{many1, eof, optional, position};

use crate::common::{Directive};
use crate::common::{directives, arguments, default_value, parse_type};
use crate::tokenizer::{TokenStream};
use crate::helpers::{punct, ident, name};
use crate::query::error::{ParseError};
use crate::query::ast::*;

pub fn field<'a, S>(input: &mut TokenStream<'a>)
    -> ParseResult<Field<'a, S>, TokenStream<'a>>
    where S: Text<'a>
{
    (
        position(),
        name::<'a, S>(),
        optional(punct(":").with(name::<'a, S>())),
        parser(arguments),
        parser(directives),
        optional(parser(selection_set)),
    ).map(|(position, name_or_alias, opt_name, arguments, directives, sel)| {
        let (name, alias) = match opt_name {
            Some(name) => (name, Some(name_or_alias)),
            None => (name_or_alias, None),
        };
        Field {
            position, name, alias, arguments, directives,
            selection_set: sel.unwrap_or_else(|| {
                SelectionSet {
                    span: (position, position),
                    items: Vec::new(),
                }
            }),
        }
    })
    .parse_stream(input)
}

pub fn selection<'a, S>(input: &mut TokenStream<'a>)
    -> ParseResult<Selection<'a, S>, TokenStream<'a>>
    where S: Text<'a>
{
    parser(field).map(Selection::Field)
    .or(punct("...").with((
                position(),
                optional(ident("on").with(name::<'a, S>()).map(TypeCondition::On)),
                parser(directives),
                parser(selection_set),
            ).map(|(position, type_condition, directives, selection_set)| {
                InlineFragment { position, type_condition,
                                 selection_set, directives }
            })
            .map(Selection::InlineFragment)
        .or((position(),
             name::<'a, S>(),
             parser(directives),
            ).map(|(position, fragment_name, directives)| {
                FragmentSpread { position, fragment_name, directives }
            })
            .map(Selection::FragmentSpread))
    ))
    .parse_stream(input)
}

pub fn selection_set<'a, S>(input: &mut TokenStream<'a>)
    -> ParseResult<SelectionSet<'a, S>, TokenStream<'a>>
    where S: Text<'a>,
{
    (
        position().skip(punct("{")),
        many1(parser(selection)),
        position().skip(punct("}")),
    ).map(|(start, items, end)| SelectionSet { span: (start, end), items })
    .parse_stream(input)
}

pub fn query<'a, T: Text<'a>>(input: &mut TokenStream<'a>)
    -> ParseResult<Query<'a, T>, TokenStream<'a>>
    where T: Text<'a>,
{
    position()
    .skip(ident("query"))
    .and(parser(operation_common))
    .map(|(position, (name, variable_definitions, directives, selection_set))|
        Query {
            position, name, selection_set, variable_definitions, directives,
        })
    .parse_stream(input)
}

/// A set of attributes common to a Query and a Mutation
#[allow(type_alias_bounds)]
type OperationCommon<'a, T: Text<'a>> = (
    Option<T::Value>,
    Vec<VariableDefinition<'a, T>>,
    Vec<Directive<'a, T>>,
    SelectionSet<'a, T>,
);

pub fn operation_common<'a, T: Text<'a>>(input: &mut TokenStream<'a>)
    -> ParseResult<OperationCommon<'a, T>, TokenStream<'a>>
    where T: Text<'a>,
{
    optional(name::<'a, T>())
    .and(optional(
        punct("(")
        .with(many1(
            (
                position(),
                punct("$").with(name::<'a, T>()).skip(punct(":")),
                parser(parse_type),
                optional(
                    punct("=")
                    .with(parser(default_value))),
            ).map(|(position, name, var_type, default_value)| {
                VariableDefinition {
                    position, name, var_type, default_value,
                }
            })))
        .skip(punct(")")))
        .map(|vars| vars.unwrap_or_else(Vec::new)))
    .and(parser(directives))
    .and(parser(selection_set))
    .map(|(((a, b), c), d)| (a, b, c, d))
    .parse_stream(input)
}

pub fn mutation<'a, T: Text<'a>>(input: &mut TokenStream<'a>)
    -> ParseResult<Mutation<'a, T>, TokenStream<'a>>
    where T: Text<'a>,
{
    position()
    .skip(ident("mutation"))
    .and(parser(operation_common))
    .map(|(position, (name, variable_definitions, directives, selection_set))|
        Mutation {
            position, name, selection_set, variable_definitions, directives,
        })
    .parse_stream(input)
}

pub fn subscription<'a, T: Text<'a>>(input: &mut TokenStream<'a>)
    -> ParseResult<Subscription<'a, T>, TokenStream<'a>>
    where T: Text<'a>,
{
    position()
    .skip(ident("subscription"))
    .and(parser(operation_common))
    .map(|(position, (name, variable_definitions, directives, selection_set))|
        Subscription {
            position, name, selection_set, variable_definitions, directives,
        })
    .parse_stream(input)
}

pub fn operation_definition<'a, S>(input: &mut TokenStream<'a>)
    -> ParseResult<OperationDefinition<'a, S>, TokenStream<'a>>
    where S: Text<'a>,
{
    parser(selection_set).map(OperationDefinition::SelectionSet)
    .or(parser(query).map(OperationDefinition::Query))
    .or(parser(mutation).map(OperationDefinition::Mutation))
    .or(parser(subscription).map(OperationDefinition::Subscription))
    .parse_stream(input)
}

pub fn fragment_definition<'a, T: Text<'a>>(input: &mut TokenStream<'a>)
    -> ParseResult<FragmentDefinition<'a, T>, TokenStream<'a>>
    where T: Text<'a>,
{
    (
        position().skip(ident("fragment")),
        name::<'a, T>(),
        ident("on").with(name::<'a, T>()).map(TypeCondition::On),
        parser(directives),
        parser(selection_set)
    ).map(|(position, name, type_condition, directives, selection_set)| {
        FragmentDefinition {
            position, name, type_condition, directives, selection_set,
        }
    })
    .parse_stream(input)
}

pub fn definition<'a, S>(input: &mut TokenStream<'a>)
    -> ParseResult<Definition<'a, S>, TokenStream<'a>>
    where S: Text<'a>,
{
    parser(operation_definition).map(Definition::Operation)
    .or(parser(fragment_definition).map(Definition::Fragment))
    .parse_stream(input)
}

/// Parses a piece of query language and returns an AST
pub fn parse_query<'a, S>(s: &'a str) -> Result<Document<'a, S>, ParseError> 
    where S: Text<'a>,
{
    let mut tokens = TokenStream::new(s);
    let (doc, _) = many1(parser(definition))
        .map(|d| Document { definitions: d })
        .skip(eof())
        .parse_stream(&mut tokens)
        .map_err(|e| e.into_inner().error)?;

    Ok(doc)
}

/// Parses a single ExecutableDefinition and returns an AST as well as the
/// remainder of the input which is unparsed
pub fn consume_definition<'a, S>(s: &'a str) -> Result<(Definition<'a, S>, &'a str), ParseError> where S: Text<'a> {
    let tokens = TokenStream::new(s);
    let (doc, tokens) = parser(definition).parse(tokens)?;

    Ok((doc, &s[tokens.offset()..]))
}

#[cfg(test)]
mod test {
    use crate::position::Pos;
    use crate::query::grammar::*;
    use super::{parse_query, consume_definition};

    fn ast(s: &str) -> Document<String> {
        parse_query::<String>(&s).unwrap().to_owned()
    }

    #[test]
    fn one_field() {
        assert_eq!(ast("{ a }"), Document {
            definitions: vec![
                Definition::Operation(OperationDefinition::SelectionSet(
                    SelectionSet {
                        span: (Pos { line: 1, column: 1 },
                               Pos { line: 1, column: 5 }),
                        items: vec![
                            Selection::Field(Field {
                                position: Pos { line: 1, column: 3 },
                                alias: None,
                                name: "a".into(),
                                arguments: Vec::new(),
                                directives: Vec::new(),
                                selection_set: SelectionSet {
                                    span: (Pos { line: 1, column: 3 },
                                           Pos { line: 1, column: 3 }),
                                    items: Vec::new()
                                },
                            }),
                        ],
                    }
                ))
            ],
        });
    }

    #[test]
    fn builtin_values() {
        assert_eq!(ast("{ a(t: true, f: false, n: null) }"),
            Document {
                definitions: vec![
                    Definition::Operation(OperationDefinition::SelectionSet(
                        SelectionSet {
                            span: (Pos { line: 1, column: 1 },
                                   Pos { line: 1, column: 33 }),
                            items: vec![
                                Selection::Field(Field {
                                    position: Pos { line: 1, column: 3 },
                                    alias: None,
                                    name: "a".into(),
                                    arguments: vec![
                                        ("t".into(),
                                            Value::Boolean(true)),
                                        ("f".into(),
                                            Value::Boolean(false)),
                                        ("n".into(),
                                            Value::Null),
                                    ],
                                    directives: Vec::new(),
                                    selection_set: SelectionSet {
                                        span: (Pos { line: 1, column: 3 },
                                               Pos { line: 1, column: 3 }),
                                        items: Vec::new()
                                    },
                                }),
                            ],
                        }
                    ))
                ],
            });
    }

    #[test]
    fn one_field_roundtrip() {
        assert_eq!(ast("{ a }").to_string(), "{\n  a\n}\n");
    }

    #[test]
    #[should_panic(expected="number too large")]
    fn large_integer() {
        ast("{ a(x: 10000000000000000000000000000 }");
    }

    #[test]
<<<<<<< HEAD
    fn consume_single_query() {
        let (query, remainder) = consume_definition::<String>("query { a } query { b }").unwrap();
        assert!(matches!(query, Definition::Operation(_)));
        assert_eq!(remainder, "query { b }");
    }

    #[test]
    fn consume_full_text() {
        let (query, remainder) = consume_definition::<String>("query { a }").unwrap();
        assert!(matches!(query, Definition::Operation(_)));
        assert_eq!(remainder, "");
    }

    #[test]
    fn consume_single_query_preceding_non_graphql() {
        let (query, remainder) =
            consume_definition::<String>("query { a } where a > 1 => 10.0").unwrap();
        assert!(matches!(query, Definition::Operation(_)));
        assert_eq!(remainder, "where a > 1 => 10.0");
    }

    #[test]
    fn consume_fails_without_operation() {
        let err = consume_definition::<String>("where a > 1 => 10.0")
            .expect_err("Expected parse to fail with an error");
        let err = format!("{}", err);
        assert_eq!(err, "query parse error: Parse error at 1:1\nUnexpected `where[Name]`\nExpected `{`, `query`, `mutation`, `subscription` or `fragment`\n");
=======
    fn recursion_too_deep() {
        let query = format!("{}(b: {}{}){}", "{ a".repeat(30), "[".repeat(25), "]".repeat(25),  "}".repeat(30));
        let result = parse_query::<&str>(&query);
        let err = format!("{}", result.unwrap_err());
        assert_eq!(&err, "query parse error: Parse error at 1:114\nExpected `]`\nRecursion limit exceeded\n")
>>>>>>> 45167b53
    }
}<|MERGE_RESOLUTION|>--- conflicted
+++ resolved
@@ -301,7 +301,6 @@
     }
 
     #[test]
-<<<<<<< HEAD
     fn consume_single_query() {
         let (query, remainder) = consume_definition::<String>("query { a } query { b }").unwrap();
         assert!(matches!(query, Definition::Operation(_)));
@@ -329,12 +328,12 @@
             .expect_err("Expected parse to fail with an error");
         let err = format!("{}", err);
         assert_eq!(err, "query parse error: Parse error at 1:1\nUnexpected `where[Name]`\nExpected `{`, `query`, `mutation`, `subscription` or `fragment`\n");
-=======
+    }
+  
     fn recursion_too_deep() {
         let query = format!("{}(b: {}{}){}", "{ a".repeat(30), "[".repeat(25), "]".repeat(25),  "}".repeat(30));
         let result = parse_query::<&str>(&query);
         let err = format!("{}", result.unwrap_err());
         assert_eq!(&err, "query parse error: Parse error at 1:114\nExpected `]`\nRecursion limit exceeded\n")
->>>>>>> 45167b53
     }
 }
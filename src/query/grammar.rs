use combine::{parser, ParseResult, Parser};
use combine::combinator::{many1, eof, optional, position};

use crate::common::{Directive};
use crate::common::{directives, arguments, default_value, parse_type};
use crate::tokenizer::{TokenStream};
use crate::helpers::{punct, ident, name};
use crate::query::error::{ParseError};
use crate::query::ast::*;

pub fn field<'a, S>(input: &mut TokenStream<'a>)
    -> ParseResult<Field<'a, S>, TokenStream<'a>>
    where S: Text<'a>
{
    (
        position(),
        name::<'a, S>(),
        optional(punct(":").with(name::<'a, S>())),
        parser(arguments),
        parser(directives),
        optional(parser(selection_set)),
    ).map(|(position, name_or_alias, opt_name, arguments, directives, sel)| {
        let (name, alias) = match opt_name {
            Some(name) => (name, Some(name_or_alias)),
            None => (name_or_alias, None),
        };
        Field {
            position, name, alias, arguments, directives,
            selection_set: sel.unwrap_or_else(|| {
                SelectionSet {
                    span: (position, position),
                    items: Vec::new(),
                }
            }),
        }
    })
    .parse_stream(input)
}

pub fn selection<'a, S>(input: &mut TokenStream<'a>)
    -> ParseResult<Selection<'a, S>, TokenStream<'a>>
    where S: Text<'a>
{
    parser(field).map(Selection::Field)
    .or(punct("...").with((
                position(),
                optional(ident("on").with(name::<'a, S>()).map(TypeCondition::On)),
                parser(directives),
                parser(selection_set),
            ).map(|(position, type_condition, directives, selection_set)| {
                InlineFragment { position, type_condition,
                                 selection_set, directives }
            })
            .map(Selection::InlineFragment)
        .or((position(),
             name::<'a, S>(),
             parser(directives),
            ).map(|(position, fragment_name, directives)| {
                FragmentSpread { position, fragment_name, directives }
            })
            .map(Selection::FragmentSpread))
    ))
    .parse_stream(input)
}

pub fn selection_set<'a, S>(input: &mut TokenStream<'a>)
    -> ParseResult<SelectionSet<'a, S>, TokenStream<'a>>
    where S: Text<'a>,
{
    (
        position().skip(punct("{")),
        many1(parser(selection)),
        position().skip(punct("}")),
    ).map(|(start, items, end)| SelectionSet { span: (start, end), items })
    .parse_stream(input)
}

pub fn query<'a, T: Text<'a>>(input: &mut TokenStream<'a>)
    -> ParseResult<Query<'a, T>, TokenStream<'a>>
    where T: Text<'a>,
{
    position()
    .skip(ident("query"))
    .and(parser(operation_common))
    .map(|(position, (name, variable_definitions, directives, selection_set))|
        Query {
            position, name, selection_set, variable_definitions, directives,
        })
    .parse_stream(input)
}

/// A set of attributes common to a Query and a Mutation
#[allow(type_alias_bounds)]
type OperationCommon<'a, T: Text<'a>> = (
    Option<T::Value>,
    Vec<VariableDefinition<'a, T>>,
    Vec<Directive<'a, T>>,
    SelectionSet<'a, T>,
);

pub fn operation_common<'a, T: Text<'a>>(input: &mut TokenStream<'a>)
    -> ParseResult<OperationCommon<'a, T>, TokenStream<'a>>
    where T: Text<'a>,
{
    optional(name::<'a, T>())
    .and(optional(
        punct("(")
        .with(many1(
            (
                position(),
                punct("$").with(name::<'a, T>()).skip(punct(":")),
                parser(parse_type),
                optional(
                    punct("=")
                    .with(parser(default_value))),
            ).map(|(position, name, var_type, default_value)| {
                VariableDefinition {
                    position, name, var_type, default_value,
                }
            })))
        .skip(punct(")")))
        .map(|vars| vars.unwrap_or_else(Vec::new)))
    .and(parser(directives))
    .and(parser(selection_set))
    .map(|(((a, b), c), d)| (a, b, c, d))
    .parse_stream(input)
}

pub fn mutation<'a, T: Text<'a>>(input: &mut TokenStream<'a>)
    -> ParseResult<Mutation<'a, T>, TokenStream<'a>>
    where T: Text<'a>,
{
    position()
    .skip(ident("mutation"))
    .and(parser(operation_common))
    .map(|(position, (name, variable_definitions, directives, selection_set))|
        Mutation {
            position, name, selection_set, variable_definitions, directives,
        })
    .parse_stream(input)
}

pub fn subscription<'a, T: Text<'a>>(input: &mut TokenStream<'a>)
    -> ParseResult<Subscription<'a, T>, TokenStream<'a>>
    where T: Text<'a>,
{
    position()
    .skip(ident("subscription"))
    .and(parser(operation_common))
    .map(|(position, (name, variable_definitions, directives, selection_set))|
        Subscription {
            position, name, selection_set, variable_definitions, directives,
        })
    .parse_stream(input)
}

pub fn operation_definition<'a, S>(input: &mut TokenStream<'a>)
    -> ParseResult<OperationDefinition<'a, S>, TokenStream<'a>>
    where S: Text<'a>,
{
    parser(selection_set).map(OperationDefinition::SelectionSet)
    .or(parser(query).map(OperationDefinition::Query))
    .or(parser(mutation).map(OperationDefinition::Mutation))
    .or(parser(subscription).map(OperationDefinition::Subscription))
    .parse_stream(input)
}

pub fn fragment_definition<'a, T: Text<'a>>(input: &mut TokenStream<'a>)
    -> ParseResult<FragmentDefinition<'a, T>, TokenStream<'a>>
    where T: Text<'a>,
{
    (
        position().skip(ident("fragment")),
        name::<'a, T>(),
        ident("on").with(name::<'a, T>()).map(TypeCondition::On),
        parser(directives),
        parser(selection_set)
    ).map(|(position, name, type_condition, directives, selection_set)| {
        FragmentDefinition {
            position, name, type_condition, directives, selection_set,
        }
    })
    .parse_stream(input)
}

pub fn definition<'a, S>(input: &mut TokenStream<'a>)
    -> ParseResult<Definition<'a, S>, TokenStream<'a>>
    where S: Text<'a>,
{
    parser(operation_definition).map(Definition::Operation)
    .or(parser(fragment_definition).map(Definition::Fragment))
    .parse_stream(input)
}

/// Parses a piece of query language and returns an AST
pub fn parse_query<'a, S>(s: &'a str) -> Result<Document<'a, S>, ParseError>
    where S: Text<'a>,
{
    let mut tokens = TokenStream::new(s);
    let (doc, _) = many1(parser(definition))
        .map(|d| Document { definitions: d })
        .skip(eof())
        .parse_stream(&mut tokens)
        .map_err(|e| e.into_inner().error)?;

    Ok(doc)
}

/// Parses a single ExecutableDefinition and returns an AST as well as the
/// remainder of the input which is unparsed
pub fn consume_definition<'a, S>(s: &'a str) -> Result<(Definition<'a, S>, &'a str), ParseError> where S: Text<'a> {
    let tokens = TokenStream::new(s);
    let (doc, tokens) = parser(definition).parse(tokens)?;

    Ok((doc, &s[tokens.offset()..]))
}

#[cfg(test)]
mod test {
    use crate::position::Pos;
    use crate::query::grammar::*;
    use super::{parse_query, consume_definition};

    fn ast(s: &str) -> Document<String> {
        parse_query::<String>(&s).unwrap().to_owned()
    }

    #[test]
    fn one_field() {
        assert_eq!(ast("{ a }"), Document {
            definitions: vec![
                Definition::Operation(OperationDefinition::SelectionSet(
                    SelectionSet {
                        span: (Pos { line: 1, column: 1 },
                               Pos { line: 1, column: 5 }),
                        items: vec![
                            Selection::Field(Field {
                                position: Pos { line: 1, column: 3 },
                                alias: None,
                                name: "a".into(),
                                arguments: Vec::new(),
                                directives: Vec::new(),
                                selection_set: SelectionSet {
                                    span: (Pos { line: 1, column: 3 },
                                           Pos { line: 1, column: 3 }),
                                    items: Vec::new()
                                },
                            }),
                        ],
                    }
                ))
            ],
        });
    }

    #[test]
    fn builtin_values() {
        assert_eq!(ast("{ a(t: true, f: false, n: null) }"),
            Document {
                definitions: vec![
                    Definition::Operation(OperationDefinition::SelectionSet(
                        SelectionSet {
                            span: (Pos { line: 1, column: 1 },
                                   Pos { line: 1, column: 33 }),
                            items: vec![
                                Selection::Field(Field {
                                    position: Pos { line: 1, column: 3 },
                                    alias: None,
                                    name: "a".into(),
                                    arguments: vec![
                                        ("t".into(),
                                            Value::Boolean(true)),
                                        ("f".into(),
                                            Value::Boolean(false)),
                                        ("n".into(),
                                            Value::Null),
                                    ],
                                    directives: Vec::new(),
                                    selection_set: SelectionSet {
                                        span: (Pos { line: 1, column: 3 },
                                               Pos { line: 1, column: 3 }),
                                        items: Vec::new()
                                    },
                                }),
                            ],
                        }
                    ))
                ],
            });
    }

    #[test]
    fn one_field_roundtrip() {
        assert_eq!(ast("{ a }").to_string(), "{\n  a\n}\n");
    }

    #[test]
    #[should_panic(expected="number too large")]
    fn large_integer() {
        ast("{ a(x: 10000000000000000000000000000 }");
    }

    #[test]
    fn consume_single_query() {
        let (query, remainder) = consume_definition::<String>("query { a } query { b }").unwrap();
        assert!(matches!(query, Definition::Operation(_)));
        assert_eq!(remainder, "query { b }");
    }

    #[test]
    fn consume_full_text() {
        let (query, remainder) = consume_definition::<String>("query { a }").unwrap();
        assert!(matches!(query, Definition::Operation(_)));
        assert_eq!(remainder, "");
    }

    #[test]
    fn consume_single_query_preceding_non_graphql() {
        let (query, remainder) =
            consume_definition::<String>("query { a } where a > 1 => 10.0").unwrap();
        assert!(matches!(query, Definition::Operation(_)));
        assert_eq!(remainder, "where a > 1 => 10.0");
    }

    #[test]
    fn consume_fails_without_operation() {
        let err = consume_definition::<String>("where a > 1 => 10.0")
            .expect_err("Expected parse to fail with an error");
        let err = format!("{}", err);
        assert_eq!(err, "query parse error: Parse error at 1:1\nUnexpected `where[Name]`\nExpected `{`, `query`, `mutation`, `subscription` or `fragment`\n");
    }
<<<<<<< HEAD
=======

    #[test]
    fn recursion_too_deep() {
        let query = format!("{}(b: {}{}){}", "{ a".repeat(30), "[".repeat(25), "]".repeat(25),  "}".repeat(30));
        let result = parse_query::<&str>(&query);
        let err = format!("{}", result.unwrap_err());
        assert_eq!(&err, "query parse error: Parse error at 1:114\nExpected `]`\nRecursion limit exceeded\n")
    }
>>>>>>> a45e58e8
}<|MERGE_RESOLUTION|>--- conflicted
+++ resolved
@@ -329,8 +329,6 @@
         let err = format!("{}", err);
         assert_eq!(err, "query parse error: Parse error at 1:1\nUnexpected `where[Name]`\nExpected `{`, `query`, `mutation`, `subscription` or `fragment`\n");
     }
-<<<<<<< HEAD
-=======
 
     #[test]
     fn recursion_too_deep() {
@@ -339,5 +337,4 @@
         let err = format!("{}", result.unwrap_err());
         assert_eq!(&err, "query parse error: Parse error at 1:114\nExpected `]`\nRecursion limit exceeded\n")
     }
->>>>>>> a45e58e8
 }